--- conflicted
+++ resolved
@@ -3,28 +3,20 @@
 # =========================== Makefile options. ===============================
 
 # Global build options.
-<<<<<<< HEAD
 ARCH ?= loongarch64
-=======
-ARCH ?= riscv64
->>>>>>> 9b04dead
 BENCHMARK ?= none
 BOOT_METHOD ?= grub-rescue-iso
 BOOT_PROTOCOL ?= multiboot2
 BUILD_SYSCALL_TEST ?= 0
+ENABLE_KVM ?= 0
 ENABLE_KVM ?= 0
 INTEL_TDX ?= 0
 MEM ?= 8G
 OVMF ?= off
 RELEASE ?= 0
 RELEASE_LTO ?= 0
-<<<<<<< HEAD
 LOG_LEVEL ?= off
 SCHEME ?= "loongarch"
-=======
-LOG_LEVEL ?= error
-SCHEME ?= "riscv"
->>>>>>> 9b04dead
 SMP ?= 1
 OSTD_TASK_STACK_SIZE_IN_PAGES ?= 64
 FEATURES ?=
@@ -232,20 +224,11 @@
 
 .PHONY: initramfs
 initramfs:
-<<<<<<< HEAD
 	# @$(MAKE) --no-print-directory -C initramfs
-
-.PHONY: build
-build: initramfs $(CARGO_OSDK)
-	@echo "$(CARGO_OSDK_ARGS)"
-	@cd kernel && cargo osdk build $(CARGO_OSDK_ARGS)
-=======
-	@$(MAKE) --no-print-directory -C initramfs
 
 .PHONY: build
 build: initramfs $(CARGO_OSDK)
 	@cd kernel && cargo osdk build $(CARGO_OSDK_BUILD_ARGS)
->>>>>>> 9b04dead
 
 .PHONY: tools
 tools:
