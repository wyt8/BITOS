// SPDX-License-Identifier: MPL-2.0

//! `print` and `println` macros
//!
//! FIXME: It will print to all `virtio-console` devices, which is not a good choice.
//!

use alloc::{collections::btree_map::BTreeMap, fmt, string::String, sync::Arc};
use core::fmt::Write;

use aster_console::AnyConsoleDevice;
use ostd::sync::{LocalIrqDisabled, SpinLockGuard};

/// Prints the formatted arguments to the standard output.
pub fn _print(args: fmt::Arguments) {
    // We must call `all_devices_lock` instead of `all_devices` here, as `all_devices` invokes the
    // `clone` method of `String` and `Arc`, which may lead to a deadlock when there is low memory
    // in the heap. (The heap allocator will log a message when memory is low.)
    //
    // Also, holding the lock will prevent the logs from interleaving.
    let devices = aster_console::all_devices_lock();

    struct Printer<'a>(
        SpinLockGuard<'a, BTreeMap<String, Arc<dyn AnyConsoleDevice>>, LocalIrqDisabled>,
    );
    impl Write for Printer<'_> {
        fn write_str(&mut self, s: &str) -> fmt::Result {
            self.0
                .values()
                .for_each(|console| console.send(s.as_bytes()));
            Ok(())
        }
    }

    struct EarlyPrinter;
    impl Write for EarlyPrinter {
        fn write_str(&mut self, s: &str) -> fmt::Result {
            ostd::early_print!("{}", s);
            Ok(())
        }
    }

<<<<<<< HEAD
    // If there is no console device, print to early print.
    // if devices.is_empty() {
    //     EarlyPrinter.write_fmt(args).unwrap();
    //     return;
    // }

    // EarlyPrinter.write_fmt(args).unwrap();
=======
    if devices.is_empty() {
        EarlyPrinter.write_fmt(args).unwrap();
        return;
    }
>>>>>>> 9b04dead

    Printer(devices).write_fmt(args).unwrap();
}

/// Copied from Rust std: <https://github.com/rust-lang/rust/blob/master/library/std/src/macros.rs>
#[macro_export]
macro_rules! print {
    ($($arg:tt)*) => {{
        $crate::_print(format_args!($($arg)*));
    }};
}

/// Copied from Rust std: <https://github.com/rust-lang/rust/blob/master/library/std/src/macros.rs>
#[macro_export]
macro_rules! println {
    () => {
        $crate::print!("\n")
    };
    ($($arg:tt)*) => {{
        $crate::_print(format_args_nl!($($arg)*));
    }};
}<|MERGE_RESOLUTION|>--- conflicted
+++ resolved
@@ -40,20 +40,10 @@
         }
     }
 
-<<<<<<< HEAD
-    // If there is no console device, print to early print.
-    // if devices.is_empty() {
-    //     EarlyPrinter.write_fmt(args).unwrap();
-    //     return;
-    // }
-
-    // EarlyPrinter.write_fmt(args).unwrap();
-=======
     if devices.is_empty() {
         EarlyPrinter.write_fmt(args).unwrap();
         return;
     }
->>>>>>> 9b04dead
 
     Printer(devices).write_fmt(args).unwrap();
 }
