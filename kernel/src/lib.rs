// SPDX-License-Identifier: MPL-2.0

//! Aster-nix is the Asterinas kernel, a safe, efficient unix-like
//! operating system kernel built on top of OSTD and OSDK.

#![no_std]
#![no_main]
#![deny(unsafe_code)]
#![feature(btree_cursors)]
#![feature(btree_extract_if)]
#![feature(debug_closure_helpers)]
#![feature(extend_one)]
#![feature(extract_if)]
#![feature(fn_traits)]
#![feature(format_args_nl)]
#![feature(int_roundings)]
#![feature(integer_sign_cast)]
#![feature(let_chains)]
#![feature(linked_list_cursors)]
#![feature(linked_list_remove)]
#![feature(linked_list_retain)]
#![feature(negative_impls)]
#![feature(panic_can_unwind)]
#![feature(register_tool)]
#![feature(step_trait)]
#![feature(trait_alias)]
#![feature(trait_upcasting)]
#![feature(associated_type_defaults)]
#![register_tool(component_access_control)]

use aster_framebuffer::FRAMEBUFFER_CONSOLE;
use kcmdline::KCmdlineArg;
use ostd::{
    arch::qemu::{exit_qemu, QemuExitCode},
    boot::boot_info,
    cpu::{CpuId, CpuSet},
};
use process::{spawn_init_process, Process};
use sched::SchedPolicy;

use crate::{prelude::*, thread::kernel_thread::ThreadOptions};

extern crate alloc;
extern crate lru;
#[macro_use]
extern crate controlled;
#[macro_use]
extern crate getset;

pub mod arch;
pub mod context;
pub mod cpu;
pub mod device;
pub mod driver;
pub mod error;
pub mod events;
pub mod fs;
pub mod ipc;
pub mod kcmdline;
pub mod net;
pub mod prelude;
mod process;
mod sched;
pub mod syscall;
pub mod thread;
pub mod time;
mod util;
pub(crate) mod vdso;
pub mod vm;

#[ostd::main]
#[controlled]
pub fn main() {
    ostd::early_println!("[kernel] OSTD initialized. Preparing components.");
    component::init_all(component::parse_metadata!()).unwrap();
    init();

    // Spawn all AP idle threads.
    ostd::boot::smp::register_ap_entry(ap_init);

    // Spawn the first kernel thread on BSP.
    let mut affinity = CpuSet::new_empty();
    affinity.add(CpuId::bsp());
    ThreadOptions::new(init_thread)
        .cpu_affinity(affinity)
        .sched_policy(SchedPolicy::Idle)
        .spawn();
}

pub fn init() {
    thread::init();
    util::random::init();
    driver::init();
    time::init();
    #[cfg(target_arch = "x86_64")]
    net::init();
    sched::init();
    fs::rootfs::init(boot_info().initramfs.expect("No initramfs found!")).unwrap();
    device::init().unwrap();
    syscall::init();
<<<<<<< HEAD
    // vdso::init();
=======
    #[cfg(target_arch = "x86_64")]
    vdso::init();
>>>>>>> 9b04dead
    process::init();
}

fn ap_init() {
    fn ap_idle_thread() {
        log::info!(
            "Kernel idle thread for CPU #{} started.",
            // No races because `ap_idle_thread` runs on a certain AP.
            CpuId::current_racy().as_usize(),
        );

        loop {
            crate::thread::Thread::yield_now();
            ostd::cpu::sleep_for_interrupt();
        }
    }

    ThreadOptions::new(ap_idle_thread)
        // No races because `ap_init` runs on a certain AP.
        .cpu_affinity(CpuId::current_racy().into())
        .sched_policy(SchedPolicy::Idle)
        .spawn();
}

fn init_thread() {
    println!("[kernel] Spawn init thread");
    // Work queue should be initialized before interrupt is enabled,
    // in case any irq handler uses work queue as bottom half
    thread::work_queue::init();
    #[cfg(target_arch = "x86_64")]
    net::lazy_init();
    fs::lazy_init();
    ipc::init();
    // driver::pci::virtio::block::block_device_test();
    let thread = ThreadOptions::new(|| {
        println!("[kernel] Hello world from kernel!");
    })
    .spawn();
    thread.join();

    print_banner();

    // FIXME: CI fails due to suspected performance issues with the framebuffer console.
    // Additionally, userspace program may render GUIs using the framebuffer,
    // so we disable the framebuffer console here.
    if let Some(console) = FRAMEBUFFER_CONSOLE.get() {
        console.disable();
    };

    let karg: KCmdlineArg = boot_info().kernel_cmdline.as_str().into();

    let initproc = spawn_init_process(
        karg.get_initproc_path().unwrap(),
        karg.get_initproc_argv().to_vec(),
        karg.get_initproc_envp().to_vec(),
    )
    .expect("Run init process failed.");
    // Wait till initproc become zombie.
    while !initproc.status().is_zombie() {
        crate::thread::Thread::yield_now();
        ostd::cpu::sleep_for_interrupt();
    }

    // TODO: exit via qemu isa debug device should not be the only way.
    let exit_code = if initproc.status().exit_code() == 0 {
        QemuExitCode::Success
    } else {
        QemuExitCode::Failed
    };
    exit_qemu(exit_code);
}

fn print_banner() {
    println!("\x1B[36m");
    println!(
        r"
   _   ___ _____ ___ ___ ___ _  _   _   ___
  /_\ / __|_   _| __| _ \_ _| \| | /_\ / __|
 / _ \\__ \ | | | _||   /| || .` |/ _ \\__ \
/_/ \_\___/ |_| |___|_|_\___|_|\_/_/ \_\___/
"
    );
    println!("\x1B[0m");
}<|MERGE_RESOLUTION|>--- conflicted
+++ resolved
@@ -98,12 +98,8 @@
     fs::rootfs::init(boot_info().initramfs.expect("No initramfs found!")).unwrap();
     device::init().unwrap();
     syscall::init();
-<<<<<<< HEAD
-    // vdso::init();
-=======
     #[cfg(target_arch = "x86_64")]
     vdso::init();
->>>>>>> 9b04dead
     process::init();
 }
 
