// SPDX-License-Identifier: MPL-2.0

use alloc::{format, string::String};

use ostd::{
    cpu::context::{CpuExceptionInfo, RawGeneralRegs, UserContext},
    Pod,
};

use crate::{cpu::LinuxAbi, thread::exception::{PageFaultInfo, IllegalInstructionFaultInfo}, vm::perms::VmPerms};

impl LinuxAbi for UserContext {
    fn syscall_num(&self) -> usize {
        self.a7()
    }

    fn set_syscall_num(&mut self, num: usize) {
        self.set_a7(num);
    }

    fn syscall_ret(&self) -> usize {
        self.a0()
    }

    fn set_syscall_ret(&mut self, ret: usize) {
        self.set_a0(ret)
    }

    fn syscall_args(&self) -> [usize; 6] {
        [
            self.a0(),
            self.a1(),
            self.a2(),
            self.a3(),
            self.a4(),
            self.a5(),
        ]
    }

    fn set_tls_pointer(&mut self, tls: usize) {
        self.set_tp(tls);
    }

    fn tls_pointer(&self) -> usize {
        self.tp()
    }
}

/// General-purpose registers.
#[derive(Debug, Clone, Copy, Pod, Default)]
#[repr(C)]
pub struct GpRegs {
    pub zero: usize,
    pub ra: usize,
    pub sp: usize,
    pub gp: usize,
    pub tp: usize,
    pub t0: usize,
    pub t1: usize,
    pub t2: usize,
    pub s0: usize,
    pub s1: usize,
    pub a0: usize,
    pub a1: usize,
    pub a2: usize,
    pub a3: usize,
    pub a4: usize,
    pub a5: usize,
    pub a6: usize,
    pub a7: usize,
    pub s2: usize,
    pub s3: usize,
    pub s4: usize,
    pub s5: usize,
    pub s6: usize,
    pub s7: usize,
    pub s8: usize,
    pub s9: usize,
    pub s10: usize,
    pub s11: usize,
    pub t3: usize,
    pub t4: usize,
    pub t5: usize,
    pub t6: usize,
}

macro_rules! copy_gp_regs {
    ($src: ident, $dst: ident) => {
        $dst.zero = $src.zero;
        $dst.ra = $src.ra;
        $dst.sp = $src.sp;
        $dst.gp = $src.gp;
        $dst.tp = $src.tp;
        $dst.t0 = $src.t0;
        $dst.t1 = $src.t1;
        $dst.t2 = $src.t2;
        $dst.s0 = $src.s0;
        $dst.s1 = $src.s1;
        $dst.a0 = $src.a0;
        $dst.a1 = $src.a1;
        $dst.a2 = $src.a2;
        $dst.a3 = $src.a3;
        $dst.a4 = $src.a4;
        $dst.a5 = $src.a5;
        $dst.a6 = $src.a6;
        $dst.a7 = $src.a7;
        $dst.s2 = $src.s2;
        $dst.s3 = $src.s3;
        $dst.s4 = $src.s4;
        $dst.s5 = $src.s5;
        $dst.s6 = $src.s6;
        $dst.s7 = $src.s7;
        $dst.s8 = $src.s8;
        $dst.s9 = $src.s9;
        $dst.s10 = $src.s10;
        $dst.s11 = $src.s11;
        $dst.t3 = $src.t3;
        $dst.t4 = $src.t4;
        $dst.t5 = $src.t5;
        $dst.t6 = $src.t6;
    };
}

impl GpRegs {
    pub fn copy_to_raw(&self, dst: &mut RawGeneralRegs) {
        copy_gp_regs!(self, dst);
    }

    pub fn copy_from_raw(&mut self, src: &RawGeneralRegs) {
        copy_gp_regs!(src, self);
    }
}

impl TryFrom<&CpuExceptionInfo> for PageFaultInfo {
    // [`Err`] indicates that the [`CpuExceptionInfo`] is not a page fault,
    // with no additional error information.
    type Error = ();

    fn try_from(value: &CpuExceptionInfo) -> Result<Self, ()> {
        use riscv::register::scause::Exception;

        let required_perms = match value.cpu_exception() {
            Exception::InstructionPageFault => VmPerms::EXEC,
            Exception::LoadPageFault => VmPerms::READ,
            Exception::StorePageFault => VmPerms::WRITE,
            _ => return Err(()),
        };

        Ok(PageFaultInfo {
            address: value.page_fault_addr,
            required_perms,
        })
    }
}

impl TryFrom<&CpuExceptionInfo> for IllegalInstructionFaultInfo {
    // [`Err`] indicates that the [`CpuExceptionInfo`] is not a illegal instruction fault,
    // with no additional error information.
    type Error = ();

    fn try_from(value: &CpuExceptionInfo) -> Result<Self, ()> {
        use riscv::register::scause::Exception;

        if let Exception::IllegalInstruction = value.cpu_exception() {
            Ok(IllegalInstructionFaultInfo {
                address: value.page_fault_addr,
<<<<<<< HEAD
                instruction: value.instruction,
=======
                instruction: value.illegal_instruction,
>>>>>>> 9b04dead
            })
        } else {
            Err(())
        }
    }
}

/// CPU Information structure.
// TODO: Implement CPU information retrieval on RISC-V platforms.
pub struct CpuInfo {
    processor: u32,
}

impl CpuInfo {
    pub fn new(processor_id: u32) -> Self {
        Self {
            processor: processor_id,
        }
    }

    /// Collect and format CPU information into a `String`.
    pub fn collect_cpu_info(&self) -> String {
        format!("processor\t: {}\n", self.processor)
    }
}<|MERGE_RESOLUTION|>--- conflicted
+++ resolved
@@ -164,11 +164,7 @@
         if let Exception::IllegalInstruction = value.cpu_exception() {
             Ok(IllegalInstructionFaultInfo {
                 address: value.page_fault_addr,
-<<<<<<< HEAD
-                instruction: value.instruction,
-=======
                 instruction: value.illegal_instruction,
->>>>>>> 9b04dead
             })
         } else {
             Err(())
