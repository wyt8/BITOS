// SPDX-License-Identifier: MPL-2.0

#![expect(unused_variables)]

use aster_rights::Full;
use ostd::cpu::context::{CpuExceptionInfo, UserContext};

use crate::{
    current_userspace,
    prelude::*,
    process::signal::signals::fault::FaultSignal,
    vm::{page_fault_handler::PageFaultHandler, perms::VmPerms, vmar::Vmar},
};

/// Page fault information converted from [`CpuExceptionInfo`].
///
/// `From<CpuExceptionInfo>` should be implemented for this struct.
/// If `CpuExceptionInfo` is a page fault, `try_from` should return `Ok(PageFaultInfo)`,
/// or `Err(())` (no error information) otherwise.
pub struct PageFaultInfo {
    /// The virtual address where a page fault occurred.
    pub address: Vaddr,

    /// The [`VmPerms`] required by the memory operation that causes page fault.
    /// For example, a "store" operation may require `VmPerms::WRITE`.
    pub required_perms: VmPerms,
}

pub struct IllegalInstructionFaultInfo {
    /// The virtual address where the illegal instruction occurred.
    pub address: Vaddr,
    /// The instruction that caused the fault.
    /// TODO: consider compressed instruction.
    pub instruction: usize,
}

impl IllegalInstructionFaultInfo {
    /// Judege if the instruction is a floating point exception.
    pub fn is_floating_point_exception(&self) -> bool {
        let opcode = self.instruction & 0x7f;
        opcode == 0x07 || opcode == 0x27 || opcode == 0x53
    }
}

/// We can't handle most exceptions, just send self a fault signal before return to user space.
pub fn handle_exception(ctx: &Context, context: &UserContext) {
    let trap_info = context.trap_information();
    log_trap_info(trap_info);

    if let Ok(page_fault_info) = PageFaultInfo::try_from(trap_info) {
        let user_space = ctx.user_space();
        let root_vmar = user_space.root_vmar();
        if handle_page_fault_from_vmar(root_vmar, &page_fault_info).is_ok() {
            return;
        }
    }

<<<<<<< HEAD
    #[cfg(target_arch = "riscv64")]{
        if let Ok(illegal_instruction_info) = IllegalInstructionFaultInfo::try_from(trap_info) {
            if illegal_instruction_info.is_floating_point_exception() {
                warn!(
                    "Floating point exception occurred at address 0x{:x}",
                    illegal_instruction_info.address
                );
                context.init_fpu_state();
                return;
            }
=======
    if let Ok(illegal_instruction_info) = IllegalInstructionFaultInfo::try_from(trap_info) {
        if illegal_instruction_info.is_floating_point_exception() {
            warn!(
                "Floating point exception occurred at address 0x{:x}",
                illegal_instruction_info.address
            );
            context.init_fpu_state();
            return;
>>>>>>> 9b04dead
        }
    }

    generate_fault_signal(trap_info, ctx);
}

/// Handles the page fault occurs in the input `Vmar`.
fn handle_page_fault_from_vmar(
    root_vmar: &Vmar<Full>,
    page_fault_info: &PageFaultInfo,
) -> core::result::Result<(), ()> {
    if let Err(e) = root_vmar.handle_page_fault(page_fault_info) {
        warn!(
            "page fault handler failed: addr: 0x{:x}, err: {:?}",
            page_fault_info.address, e
        );
        return Err(());
    }
    Ok(())
}

/// generate a fault signal for current process.
fn generate_fault_signal(trap_info: &CpuExceptionInfo, ctx: &Context) {
    let signal = FaultSignal::from(trap_info);
    ctx.posix_thread.enqueue_signal(Box::new(signal));
}

fn log_trap_info(trap_info: &CpuExceptionInfo) {
    if let Ok(page_fault_info) = PageFaultInfo::try_from(trap_info) {
        trace!(
            "[Trap][PAGE_FAULT][page fault addr = 0x{:x}, err = {}]",
            trap_info.page_fault_addr,
            trap_info.error_code
        );
    } else {
        let exception = trap_info.cpu_exception();
        trace!("[Trap][{exception:?}][err = {}]", trap_info.error_code)
    }
}

pub(super) fn page_fault_handler(info: &CpuExceptionInfo) -> core::result::Result<(), ()> {
    handle_page_fault_from_vmar(current_userspace!().root_vmar(), &info.try_into().unwrap())
}<|MERGE_RESOLUTION|>--- conflicted
+++ resolved
@@ -55,18 +55,6 @@
         }
     }
 
-<<<<<<< HEAD
-    #[cfg(target_arch = "riscv64")]{
-        if let Ok(illegal_instruction_info) = IllegalInstructionFaultInfo::try_from(trap_info) {
-            if illegal_instruction_info.is_floating_point_exception() {
-                warn!(
-                    "Floating point exception occurred at address 0x{:x}",
-                    illegal_instruction_info.address
-                );
-                context.init_fpu_state();
-                return;
-            }
-=======
     if let Ok(illegal_instruction_info) = IllegalInstructionFaultInfo::try_from(trap_info) {
         if illegal_instruction_info.is_floating_point_exception() {
             warn!(
@@ -75,7 +63,6 @@
             );
             context.init_fpu_state();
             return;
->>>>>>> 9b04dead
         }
     }
 
