--- conflicted
+++ resolved
@@ -137,17 +137,9 @@
         let root_pt = crate::arch::mm::current_page_table_paddr() / C::BASE_PAGE_SIZE;
         // Make sure the 2 available bits are not set for firmware page tables.
         dfs_walk_on_leave::<E, C>(root_pt, C::NR_LEVELS, &mut |pte: &mut E| {
-<<<<<<< HEAD
-            let prop = pte.prop();
-            pte.set_prop(PageProperty::new_kernel(
-                prop.flags | PTE_POINTS_TO_FIRMWARE_PT,
-                prop.cache,
-            ));
-=======
             let mut prop = pte.prop();
             prop.flags |= PTE_POINTS_TO_FIRMWARE_PT;
             pte.set_prop(prop);
->>>>>>> 9b04dead
         });
         Self {
             root_pt,
@@ -278,15 +270,7 @@
         let vaddr = paddr_to_vaddr(frame_paddr) as *mut u8;
         unsafe { core::ptr::write_bytes(vaddr, 0, PAGE_SIZE) };
 
-<<<<<<< HEAD
-        let mut pte = E::new_pt(frame_paddr);
-        let prop = pte.prop();
-        pte.set_prop(PageProperty::new_kernel(prop.flags, prop.cache));
-
-        pte
-=======
         E::new_pt(frame_paddr)
->>>>>>> 9b04dead
     }
 
     #[cfg(ktest)]
