--- conflicted
+++ resolved
@@ -18,11 +18,7 @@
     "LOGNAME=root",
     "HOME=/",
     "USER=root",
-<<<<<<< HEAD
-    "PATH=/bin:/benchmark",
-=======
     "PATH=/bin",
->>>>>>> 9b04dead
     "init=/bin/busybox",
 ]
 init_args = ["sh", "-l"]
@@ -64,12 +60,8 @@
     -serial chardev:mux \
     -monitor chardev:mux \
     -chardev stdio,id=mux,mux=on,signal=off,logfile=qemu.log \
-<<<<<<< HEAD
-    -drive if=none,format=raw,id=x0,file=./initramfs/build/ext2.img \
-=======
     -drive if=none,format=raw,id=x1,file=./sdcard-rv.img \
     -drive if=none,format=raw,id=x0,file=./disk.img \
->>>>>>> 9b04dead
     -device virtio-blk-device,drive=x0 \
     -device virtio-keyboard-device \
     -device virtio-serial-device \
